--- conflicted
+++ resolved
@@ -64,25 +64,11 @@
                 reporter: 'spec'
             },
             src: ['test/**/*.js']
-<<<<<<< HEAD
-=======
-        },
-        bower: {
-            install: {
-                options: {
-                    targetDir: './public/lib',
-                    layout: 'byComponent',
-                    install: true,
-                    verbose: true,
-                    cleanBowerDir: true
-                }
-            }
         },
         env: {
             test: {
                 NODE_ENV: 'test'
             }
->>>>>>> 71365db8
         }
     });
 
@@ -92,11 +78,7 @@
     grunt.loadNpmTasks('grunt-mocha-test');
     grunt.loadNpmTasks('grunt-nodemon');
     grunt.loadNpmTasks('grunt-concurrent');
-<<<<<<< HEAD
-=======
-    grunt.loadNpmTasks('grunt-bower-task');
     grunt.loadNpmTasks('grunt-env');
->>>>>>> 71365db8
 
     //Making grunt default to force in order not to break the project.
     grunt.option('force', true);
@@ -105,12 +87,5 @@
     grunt.registerTask('default', ['jshint', 'concurrent']);
 
     //Test task.
-<<<<<<< HEAD
-    grunt.registerTask('test', ['mochaTest']);
-=======
     grunt.registerTask('test', ['env:test', 'mochaTest']);
-
-    //Bower task.
-    grunt.registerTask('install', ['bower']);
->>>>>>> 71365db8
 };