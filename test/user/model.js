--- conflicted
+++ resolved
@@ -30,11 +30,10 @@
         });
 
         describe('Method Save', function() {
-<<<<<<< HEAD
-            it('should begin with no users', function(done){
-                User.find({}, function(err,users){
-                  users.should.have.length(0);
-                  done();
+            it('should begin with no users', function(done) {
+                User.find({}, function(err, users) {
+                    users.should.have.length(0);
+                    done();
                 });
             });
 
@@ -44,15 +43,9 @@
 
             it('should fail to save an existing user again', function(done) {
                 user.save();
-                return user2.save(function(err){
-                  should.exist(err);
-                  done();
-=======
-            it('should be able to save without problems', function(done) {
-                return user.save(function(err) {
-                    should.not.exist(err);
+                return user2.save(function(err) {
+                    should.exist(err);
                     done();
->>>>>>> d3a1d3c5
                 });
             });
 
