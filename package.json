{
	"name": "meanjs",
	"description": "Full-Stack JavaScript with MongoDB, Express, AngularJS, and Node.js.",
	"version": "0.3.0",
	"private": false,
	"author": "https://github.com/meanjs/mean/graphs/contributors",
	"repository": {
		"type": "git",
		"url": "https://github.com/meanjs/mean.git"
	},
	"engines": {
		"node": "0.10.x",
		"npm": "1.4.x"
	},
	"scripts": {
		"start": "grunt",
		"test": "grunt test",
		"postinstall": "bower install --config.interactive=false"
	},
	"dependencies": {
		"express": "~4.0.0",
		"express-session": "~1.0.2",
		"body-parser": "~1.0.1",
		"cookie-parser": "~1.0.1",
		"compression": "~1.0.1",
		"method-override": "~1.0.0",
		"morgan": "~1.0.0",
		"connect-mongo": "~0.4.0",
		"connect-flash": "~0.1.1",
		"consolidate": "~0.10.0",
		"swig": "~1.3.2",
		"mongoose": "~3.8.8",
		"passport": "~0.2.0",
		"passport-local": "~1.0.0",
		"passport-facebook": "~1.0.2",
		"passport-twitter": "~1.0.2",
		"passport-linkedin": "~0.1.3",
		"passport-google-oauth": "~0.1.5",
		"lodash": "~2.4.1",
		"forever": "~0.11.00",
		"bower": "~1.3.1",
		"grunt-cli": "~0.1.13",
<<<<<<< HEAD
		"glob": "~3.2.9"
=======
		"helmet": "git://github.com/evilpacket/helmet.git"
>>>>>>> 72c813d3
	},
	"devDependencies": {
		"supertest": "~0.10.0",
		"should": "~3.2.0",
		"grunt-env": "~0.4.1",
		"grunt-node-inspector": "~0.1.3",
		"grunt-contrib-watch": "~0.6.1",
		"grunt-contrib-jshint": "~0.10.0",
		"grunt-contrib-csslint": "^0.2.0",
		"grunt-contrib-uglify": "~0.4.0",
		"grunt-contrib-cssmin": "~0.9.0",
		"grunt-nodemon": "~0.2.0",
		"grunt-concurrent": "~0.5.0",
		"grunt-mocha-test": "~0.10.0",
		"grunt-karma": "~0.8.2",
		"load-grunt-tasks": "~0.4.0",
		"karma": "~0.12.0",
		"karma-jasmine": "~0.2.1",
		"karma-coverage": "~0.2.0",
		"karma-chrome-launcher": "~0.1.2",
		"karma-firefox-launcher": "~0.1.3",
		"karma-phantomjs-launcher": "~0.1.2"
	}
}<|MERGE_RESOLUTION|>--- conflicted
+++ resolved
@@ -27,6 +27,7 @@
 		"morgan": "~1.0.0",
 		"connect-mongo": "~0.4.0",
 		"connect-flash": "~0.1.1",
+		"helmet": "~0.2.1",
 		"consolidate": "~0.10.0",
 		"swig": "~1.3.2",
 		"mongoose": "~3.8.8",
@@ -40,11 +41,7 @@
 		"forever": "~0.11.00",
 		"bower": "~1.3.1",
 		"grunt-cli": "~0.1.13",
-<<<<<<< HEAD
 		"glob": "~3.2.9"
-=======
-		"helmet": "git://github.com/evilpacket/helmet.git"
->>>>>>> 72c813d3
 	},
 	"devDependencies": {
 		"supertest": "~0.10.0",
