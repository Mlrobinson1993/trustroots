--- conflicted
+++ resolved
@@ -11,7 +11,9 @@
 	methodOverride = require('method-override'),
 	cookieParser = require('cookie-parser'),
 	passport = require('passport'),
-	mongoStore = require('connect-mongo')(session),
+	mongoStore = require('connect-mongo')({
+		session: session
+	}),
 	flash = require('connect-flash'),
 	config = require('./config'),
 	consolidate = require('consolidate'),
@@ -26,24 +28,12 @@
 		require(path.resolve(modelPath));
 	});
 
-	// Setting the environment locals
-<<<<<<< HEAD
-	app.locals({
-		title: config.app.title,
-		description: config.app.description,
-		keywords: config.app.keywords,
-		facebookAppId: config.facebook.clientID,
-		jsFiles: config.getJavaScriptAssets(),
-		cssFiles: config.getCSSAssets()
-	});
-=======
 	app.locals.title = config.app.title;
 	app.locals.description = config.app.description;
 	app.locals.keywords = config.app.keywords;
 	app.locals.facebookAppId = config.facebook.clientID;
-	app.locals.modulesJSFiles = utilities.walk('./public/modules', /(.*)\.(js)/, /(.*)\.(spec.js)/, './public');
-	app.locals.modulesCSSFiles = utilities.walk('./public/modules', /(.*)\.(css)/, null, './public');
->>>>>>> 16f33939
+	app.locals.jsFiles = config.getJavaScriptAssets();
+	app.locals.cssFiles = config.getCSSAssets();
 
 	// Passing the request url to environment locals
 	app.use(function(req, res, next) {
@@ -70,13 +60,13 @@
 	app.set('views', config.root + '/app/views');
 
 	// Environment dependent middleware
-	if (process.env.NODE_ENV === 'development'){
+	if (process.env.NODE_ENV === 'development') {
 		// Enable logger (morgan)
 		app.use(morgan('dev'));
 
 		// Disable views cache
 		app.set('view cache', false);
-	} else if (process.env.NODE_ENV === 'production'){
+	} else if (process.env.NODE_ENV === 'production') {
 		app.locals.cache = 'memory';
 	}
 
