--- conflicted
+++ resolved
@@ -10,6 +10,7 @@
 	compress = require('compression'),
 	methodOverride = require('method-override'),
 	cookieParser = require('cookie-parser'),
+	helmet = require('helmet'),
 	passport = require('passport'),
 	mongoStore = require('connect-mongo')({
 		session: session
@@ -17,13 +18,7 @@
 	flash = require('connect-flash'),
 	config = require('./config'),
 	consolidate = require('consolidate'),
-<<<<<<< HEAD
 	path = require('path');
-=======
-	path = require('path'),
-	helmet = require('helmet'),
-	utilities = require('./utilities');
->>>>>>> 72c813d3
 
 module.exports = function(db) {
 	// Initialize express app
@@ -104,18 +99,13 @@
 	// connect flash for flash messages
 	app.use(flash());
 
-<<<<<<< HEAD
-=======
+	// Use helmet to secure Express headers
 	app.use(helmet.xframe());
 	app.use(helmet.iexss());
 	app.use(helmet.contentTypeOptions());
 	app.use(helmet.ienoopen());
 	app.disable('x-powered-by');
-
-	// routes should be at the last
-	app.use(app.router);
-
->>>>>>> 72c813d3
+	
 	// Setting the app router and static folder
 	app.use(express.static(path.resolve('./public')));
 
