--- conflicted
+++ resolved
@@ -5,10 +5,7 @@
  */
 var _ = require('lodash'),
     path = require('path'),
-<<<<<<< HEAD
-    async = require('async'),
-=======
->>>>>>> 3c19ff8f
+        async = require('async'),
     errorHandler = require(path.resolve('./modules/core/server/controllers/errors.server.controller')),
     userHandler = require(path.resolve('./modules/users/server/controllers/users.server.controller')),
     tribesHandler = require(path.resolve('./modules/tags/server/controllers/tribes.server.controller')),
@@ -364,13 +361,8 @@
       offer.location = offer.locationFuzzy;
     }
 
-<<<<<<< HEAD
     // Pick fields to send out, leaves out e.g. `locationFuzzy` and `reactivateReminderSent`
-    offer = _.pick(offer, ['_id', 'description', 'location', 'maxGuests', 'noOfferDescription', 'status', 'updated', 'user']);
-=======
-    // Filter out some fields from public object
     offer = _.pick(offer, publicOfferFields);
->>>>>>> 3c19ff8f
 
     req.offer = offer;
 
@@ -454,13 +446,8 @@
         offer.location = offer.locationFuzzy;
       }
 
-<<<<<<< HEAD
       // Pick fields to send out, leaves out e.g. `locationFuzzy` and `reactivateReminderSent`
-      offer = _.pick(offer, ['_id', 'description', 'location', 'maxGuests', 'noOfferDescription', 'status', 'updated', 'user']);
-=======
-      // Filter out some fields from public object
       offer = _.pick(offer, _.union(publicOfferFields, ['user']));
->>>>>>> 3c19ff8f
 
       req.offer = offer;
 
